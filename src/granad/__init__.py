--- conflicted
+++ resolved
@@ -1,2044 +1,6 @@
-<<<<<<< HEAD
 # TODO: much namespace, very separated
 from granad._fields import *
 from granad._materials import *
 from granad._numerics import fermi, fraction_periodic, get_fourier_transform
 from granad.orbitals import *
-from granad._shapes import *
-=======
-"""GRANAD: GRAphene Nanoantennas with ADatoms 
-"""
-
-## imports for main computations
-import numpy as np
-import matplotlib.pyplot as plt
-from matplotlib.colors import Normalize
-from functools import reduce
-from typing import Callable, Union
-import jax
-from flax import struct
-import jax as jax
-from jax import Array, lax
-import jax.numpy as jnp
-
-## imports for frequency-domain simulations
-import numba
-import pyfftw
-from numba import njit
-
-pyfftw.interfaces.cache.enable()
-
-## complex precision
-from jax.config import config
-
-config.update("jax_enable_x64", True)
-
-## typing
-from typing import NewType
-from collections.abc import Iterable
-from enum import Enum, auto
-from functools import wraps
-
-## TYPE ALIASES
-FieldFunc = Callable[[float], Array]
-DissipationFunc = Callable[[Array], Array]
-InputDict = NewType("InputDict", dict[str, Callable[[float], complex]])
-
-
-## CLASSES
-@struct.dataclass
-class Orbital:
-    """An orbital.
-    It is only used briefly during stack construction and immediately discarded after.
-
-    :param orbital_id: Orbital ID, e.g. "pz_graphene".
-    :param position: Orbital position like :math:`(x,y,z)`, in Ångström.
-    :param occupation: number of electrons in the non-interacting orbital (:code:`1` or :code:`0`)
-    """
-
-    orbital_id: str
-    position: jax.Array
-    occupation: int = 1
-    sublattice_id: int = 0
-
-
-@struct.dataclass
-class Stack:
-    """A stack of orbitals.
-
-    :param hamiltonian: TB-Hamiltonian of the system.
-    :param coulomb: Coulomb matrix of the system.
-    :param rho_0: Density matrix corresponding to the initial state. If a simulation is interrupted at time t, then it can be resumed using the density matrix at time t as rho_0.
-    :param rho_stat: Density matrix corresponding to the final state.
-    :param energies: Independent particle energies as given by the eigenvalues of the TB-hamiltonian.
-    :param eigenvectors: Eigenvectors of the TB-Hamiltonian. These are used to transform between *site* and *energy* basis.
-    :param positions: Positions of the orbitals, :math:`N \\times 3`-dimensional.
-    :param unique_ids: Collection of unique strings. Each string identifies an orbital type occuring in the stack. Typically something like "pz_graphene".
-    :param ids: The integer at the n-th position corresponds to the type of the n-th orbital via its index in unique_ids. For example, for unique_ids = ["A", "B"], one has unique_ids[0] = "A". Additionally, if ids[10] = 0, then the orbital at 10 is of type "A". This is useful if you want to identify quantities corresponding to orbitals. So, say unique_ids = ["adatom_level1", "adatom_level2", "carbon"] and you want to know the position of the adatom. Then you can just perform the ugly lookup stack.positions[ jnp.argwhere(ids == stack.unique_ids.index("adatom_level1")), :]. This is what the function convenience-position function does.
-    :param eps: numerical precision threshold for identifiying degeneracies in the eigenenergies.
-    :param homo: index of the homo, such that stack.energies[homo] is the energy of the homo.
-    :param electrons: total number of electrons in the system.
-    :param from_state: the state from which electrons have been taken for the initial excited transition, the state translates to HOMO - from_state
-    :param to_state: the state into which electrons haven been put for the initial excited transition, the state translates to HOMO + from_state
-    :param beta: corresponds to :math:`\\frac{1}{k_B T}`
-    """
-
-    hamiltonian: Array
-    coulomb: Array
-    rho_0: Array
-    rho_stat: Array
-    energies: Array
-    eigenvectors: Array
-    positions: Array
-    unique_ids: list[str]
-    ids: Array
-    sublattice_ids: Array
-    eps: float
-    homo: int
-    electrons: int
-    from_state: int
-    to_state: int
-    beta: float
-
-
-class LatticeType(Enum):
-    CHAIN = auto()
-    SSH = auto()
-    HONEYCOMB = auto()
-
-
-class LatticeEdge(Enum):
-    NONE = auto()
-    ARMCHAIR = auto()
-    ZIGZAG = auto()
-
-
-## GEOMETRY
-@struct.dataclass
-class Chain:
-    """A chain.
-
-    :param length: length of the chain
-    """
-
-    length: float
-
-    def _layout(self, lattice_constant: float) -> Array:
-        n = int(self.length / lattice_constant)
-        return jnp.expand_dims(jnp.arange(2 * n), 1) % 2
-
-
-@struct.dataclass
-class Triangle:
-    """An equilateral triangle.
-
-    :param base: Base length of the triangle
-    """
-
-    base: float
-
-    def _layout(self, lattice_constant: float) -> Array:
-        n = int(self.base / lattice_constant)
-
-        size = 2 * n + 1
-        shape = np.zeros((size, n), dtype=bool)
-        for i in range(n):
-            shape[n + i, i::2] = True
-            shape[n - i, i::2] = True
-        return jnp.array(shape)
-
-
-@struct.dataclass
-class Hexagon:
-    """A hexagon.
-
-    :param side_length: Side length of the hexagon
-    """
-
-    side_length: float
-
-    def _layout(self, lattice_constant: float) -> Array:
-        n = int(self.side_length / lattice_constant)
-
-        width = 2 * n + 1
-        height = 4 * n - 2
-        shape = np.zeros((height, width))
-
-        for i in range(n):
-            shape[i : (height - i) : 2, n + i] = True
-            shape[i : (height - i) : 2, n - i] = True
-
-        return jnp.array(shape)
-
-
-@struct.dataclass
-class Rhomboid:
-    """A rhomboid.
-
-    :param x: side length in x-diretion
-    :param y: side length in y-diretion
-    """
-
-    x: float
-    y: float
-
-    def _layout(self, lattice_constant: float) -> Array:
-        x, y = int(self.x / lattice_constant), int(self.y / lattice_constant)
-        shape = np.zeros((2 * (x + y), y), dtype=bool)
-        for i in range(y):
-            upper = 2 * x + i
-            shape[i:upper:2, i] = True
-        return jnp.array(shape)
-
-
-@struct.dataclass
-class Rectangle:
-    """A rectangle.
-
-    :param x: side length in x-diretion
-    :param y: side length in y-diretion
-    """
-
-    x: float
-    y: float
-
-    def _layout(self, lattice_constant: float) -> Array:
-        x, y = int(self.x / lattice_constant), int(self.y / lattice_constant)
-
-        height = y * 2
-        width = 2 * x - 1
-        shape = np.zeros((height, width), dtype=bool)
-        for i in range(height):
-            shape[i, (i % 2) : width : 2] = True
-        return jnp.array(shape)
-
-
-class Lattice:
-    """Monoatomic lattice cut.
-
-    A triangular graphene lattice cut would be described as follows:
-
-    .. code-block:: python
-
-        graphene = granad.Lattice(
-                   shape=triangle,
-                   lattice_edge=granad.LatticeEdge.ARMCHAIR,
-                   lattice_type=granad.LatticeType.HONEYCOMB,
-                   lattice_constant=2.46,
-                  )
-
-    :param shape: a boolean array indicating the shape of the structure
-    :param lattice_type: lattice type
-    :param lattice_edge: edge type
-    :param lattice_constant: lattice constant of the infinite lattice
-    :param shift: spacial shift to apply to all coordinates
-    """
-
-    ## entries in this dict follow the scheme:
-    ## (lattice_type, edge_type) : (confguration, scale, lattice basis, unit cell)
-    ## the first entry is a redundant unit cell, which is copied to produce the correct edge type
-    ## the the second entry refers to the scaling applied to a layout array
-    ## the last two entries in the tuple refer to the infinite lattice
-
-    _structures = {
-        (LatticeType.HONEYCOMB, LatticeEdge.ARMCHAIR): (
-            jnp.array(
-                [
-                    [0, 0, 0],
-                    [1, 0, 0],
-                    [3 / 2, -jnp.sqrt(3) / 2, 0],
-                    [1, -2 * jnp.sqrt(3) / 2, 0],
-                    [0, -2 * jnp.sqrt(3) / 2, 0],
-                    [-1 / 2, -jnp.sqrt(3) / 2, 0],
-                ]
-            ),
-            jnp.array([3 / 2, 3 / 2 * jnp.sqrt(3)]),
-            jnp.array(
-                [
-                    [0, 0, 0],
-                    [1, 0, 0],
-                    [-1 / 2, -jnp.sqrt(3) / 2, 0],
-                    [-1 / 2, -jnp.sqrt(3) / 2, 0],
-                ]
-            ),
-            jnp.array(
-                [
-                    [0, 0, 0],
-                    [1, 0, 0],
-                    [3 / 2, -jnp.sqrt(3) / 2, 0],
-                    [1, -2 * jnp.sqrt(3) / 2, 0],
-                    [0, -2 * jnp.sqrt(3) / 2, 0],
-                    [-1 / 2, -jnp.sqrt(3) / 2, 0],
-                ]
-            ),
-        ),
-        (LatticeType.HONEYCOMB, LatticeEdge.ZIGZAG): (
-            jnp.array(
-                [
-                    [-jnp.sqrt(3) / 2, 1 / 2, 0],
-                    [0, 1, 0],
-                    [jnp.sqrt(3) / 2, 1 / 2, 0],
-                    [-jnp.sqrt(3) / 2, -1 / 2, 0],
-                    [0, -1, 0],
-                    [jnp.sqrt(3) / 2, -1 / 2, 0],
-                ]
-            ),
-            jnp.array([1 / 2 * jnp.sqrt(3), 3 / 2]),
-            jnp.array(
-                [
-                    [0, 0, 0],
-                    [1, 0, 0],
-                    [-1 / 2, -jnp.sqrt(3) / 2, 0],
-                    [-1 / 2, -jnp.sqrt(3) / 2, 0],
-                ]
-            ),
-            jnp.array(
-                [
-                    [0, 0, 0],
-                    [1, 0, 0],
-                    [3 / 2, -jnp.sqrt(3) / 2, 0],
-                    [1, -2 * jnp.sqrt(3) / 2, 0],
-                    [0, -2 * jnp.sqrt(3) / 2, 0],
-                    [-1 / 2, -jnp.sqrt(3) / 2, 0],
-                ]
-            ),
-        ),
-        (LatticeType.CHAIN, LatticeEdge.NONE): (
-            jnp.array([[0.0, 0, 0]]),
-            jnp.array([0.5, 1.0]),
-            jnp.array(
-                [
-                    [1.0, 0.0, 0.0],
-                ]
-            ),
-            jnp.array(
-                [
-                    [0, 0, 0],
-                ]
-            ),
-        ),
-        (LatticeType.SSH, LatticeEdge.NONE): (
-            jnp.array([[0.0, 0, 0], [0.3, 0, 0]]),
-            jnp.array([0.5, 1.0]),
-            jnp.array(
-                [
-                    [1.0, 0.0, 0.0],
-                ]
-            ),
-            jnp.array([[0, 0, 0], [0.3, 0.0, 0.0]]),
-        ),
-    }
-
-    def __init__(
-        self,
-        shape: Union[Chain, Triangle, Hexagon, Rhomboid, Rectangle],
-        lattice_type: LatticeType,
-        lattice_edge: LatticeEdge,
-        lattice_constant: float,
-        shift=jnp.zeros(3),
-    ):
-        """Initialization"""
-
-        try:
-            site_distance = self._site_distance(lattice_constant, lattice_type)
-            self.configuration, self.scale, self.lattice_basis, self.unit_cell = [
-                x * site_distance
-                for x in self._structures[(lattice_type, lattice_edge)]
-            ]
-        except KeyError:
-            raise Exception(
-                f"Lattice {lattice_type} with edge {lattice_edge} is not supported!"
-            )
-
-        self.shift = shift
-        self.shape = shape._layout(lattice_constant)
-
-        if not (lattice_type, lattice_edge) in self._structures.keys():
-            raise Exception(f"Lattice {lattice_type} not implemented!")
-
-    @staticmethod
-    def _site_distance(lattice_constant: float, lattice_type: LatticeType) -> float:
-        if lattice_type == LatticeType.HONEYCOMB:
-            return lattice_constant / jnp.sqrt(3)
-        else:
-            return lattice_constant
-
-    def _orbitals(self, orbital_id: str, occupation: int = 1) -> list[Orbital]:
-        """Returns a list of orbitals in a geometric arrangement."""
-
-        shape, shift, configuration, scale = (
-            self.shape,
-            self.shift,
-            self.configuration,
-            self.scale,
-        )
-
-        def add_orbitals(position: Array):
-            return [
-                Orbital(
-                    position=jnp.array(
-                        list(scale * position + displacement[:2] + shift[:2])
-                        + [shift[2] + displacement[2]]
-                    ),
-                    orbital_id=orbital_id,
-                    occupation=occupation,
-                    sublattice_id=i % 2,
-                )
-                for i, displacement in enumerate(configuration)
-            ]
-
-        orbitals = reduce(
-            lambda x, y: x + y, map(lambda pos: add_orbitals(pos), jnp.argwhere(shape))
-        )
-        return [
-            orbitals[i]
-            for i in jnp.unique(
-                jnp.round(jnp.array([orb.position for orb in orbitals]), 8),
-                axis=0,
-                return_index=True,
-            )[1]
-        ]
-
-
-@struct.dataclass
-class Spot:
-    """Single point in 3D space. Can represent isolated adatoms.
-
-    :param position: point, e.g. :code:`[0.0, 1.0, 2.0]`
-    """
-
-    position: list[float]
-
-
-@struct.dataclass
-class DistanceCoupling:
-    """Distance-dependent coupling.
-
-    For example, a model direct channel repulsion of :math:`\\frac{1}{r}` between
-    two orbitals identified by the strings :code:`"X"` and :code:`"Y"` can be modelled
-    as follows:
-
-    .. code-block:: python
-
-       coulomb_repulsion = SpotCoupling(
-       orbital_id1 = "X", # this id must match the id given to stack.add
-       orbital_id2 = "Y", # this id must match the id given to stack.add
-       coupling = lambda r : 1/r + 0j
-       )
-
-
-    :param orbital_id1: orbital id
-    :param orbital_id2: orbital id
-    :param coupling_function: coupling function, must return a **complex number**
-    """
-
-    orbital_id1: str
-    orbital_id2: str
-    coupling_function: Callable[[float], complex]
-
-
-@struct.dataclass
-class SpotCoupling:
-    """Onsite coupling. Can hold the coupling between two orbitals at an adatom.
-
-    For example, the onsite energy of a single adatom orbital identified by the string :code:`"A"` can be modelled
-    as follows:
-
-    .. code-block:: python
-
-       onsite_adatom = SpotCoupling(
-       orbital_id1 = "A", # this id must match the id given to stack.add
-       orbital_id2 = "A",
-       coupling = 0.0
-       )
-
-    :param orbital_id1: orbital id
-    :param orbital_id2: orbital id
-    :param coupling: coupling strength
-    """
-
-    orbital_id1: str
-    orbital_id2: str
-    coupling: float
-
-
-@struct.dataclass
-class LatticeCoupling:
-    """Coupling in a lattice material.
-
-    Constructor accepts a lattice object and a list of couplings.
-    The i-th entry in the couplings-list determines the coupling to the i-th neighbor,
-    i.e. :code:`couplings[0]` is the onsite coupling, :code:`couplings[2]` is the NNN-coupling.
-
-    For example, the Coulomb coupling in spin-polarized graphene with an onsite strength
-    of :code:`16.522`, nearest-neighbor interaction of :code:`8.64`, next-to-nearest neighbor
-    interaction of :code:`5.333` and a classical coupling for orbitals further away can be modelled
-    as follows:
-
-    .. code-block:: python
-
-       coulomb_graphene = LatticeCoupling(
-       orbital_id1 = "pz", # this id must match the id given to stack.add
-       orbital_id2 = "pz",
-       lattice = graphene,
-       couplings = [16.522, 8.64, 5.333],
-       coupling_function = lambda d: 14.399 / d + 0j,
-       )
-
-    :param orbital_id1: orbital id
-    :param orbital_id2: orbital id
-    :param lattice: lattice material
-    :param couplings: couplings
-    :param coupling_function: function to apply to all neighbours not covered by couplings
-    """
-
-    orbital_id1: str
-    orbital_id2: str
-    lattice: Lattice
-    couplings: list[float]
-    coupling_function: Callable[[float], complex] = lambda x: 0j
-
-
-@struct.dataclass
-class LatticeSpotCoupling:
-    """Determines coupling between a lattice material and an isolated spot.
-
-    Constructor accepts a list of couplings.
-    The i-th entry in the couplings-list determines the coupling between the isolated spot
-    and its i-th neighbor in the lattice cut,
-    i.e. :code:`couplings[0]` is the onsite coupling, :code:`couplings[2]` is the NNN-coupling.
-
-    For example, the Coulomb coupling of a single adatom orbital by the string :code:`"A"` to
-    a flake orbital identified by the string :code:`"pz"` with an onsite strength
-    of :code:`16.522`, nearest-neighbor interaction of :code:`8.64`, next-to-nearest neighbor
-    interaction of :code:`5.333` and a classical coupling for orbitals further away can be modelled
-    as follows:
-
-    .. code-block:: python
-
-       coulomb_graphene = LatticeSpotCoupling(
-       lattice_id = "pz", # this id must match the id given to stack.add
-       spot_id = "A", # this id must match the id given to stack.add
-       couplings = [16.522, 8.64, 5.333],
-       coupling_function = lambda d: 14.399 / d + 0j,
-       )
-
-    :param lattice_id: bulk orbital id
-    :param spot_id: isolated orbital id
-    :param couplings: couplings list
-    :param coupling_function: function to apply to all neighbours not covered by couplings
-    """
-
-    lattice_id: str
-    spot_id: str
-    couplings: list[float]
-    coupling_function: Callable[[float], complex] = lambda x: 0j
-
-
-class StackBuilder:
-    """Incremental specification of a composite nanomaterial.
-
-    Orbitals are added one by one and their TB-hopping and coulomb interactions specified.
-    Once the specification is finished,
-    the method :py:meth:`granad.numerics.StackBuilder.build_stack` is to be called to produce a
-    :py:class:`granad.numerics.StackBuilder.Stack` object for further use in numerical simulations.
-    """
-
-    def __init__(self):
-        """Initialization."""
-        self.orbitals: list[Orbital] = []
-        self.hopping: dict[tuple[str, str], Callable[[float], complex]] = {}
-        self.coulomb: dict[tuple[str, str], Callable[[float], complex]] = {}
-
-        self.spots: int = 0
-        self.lattices: int = 0
-
-    @property
-    def orbital_ids(self):
-        return list(set([orb.orbital_id for orb in self.orbitals]))
-
-    def add(self, orbital_id: str, material: Union[Spot, Lattice], occupation: int = 1):
-        """Adds new orbitals to the stack.
-
-        :param orbital_id: new orbital to be added
-        :param material: material, an isolated system or a lattice cut
-        :param occupation: number of electrons carried by the orbital
-        """
-
-        if isinstance(material, Spot):
-            # for a single site, add the orbital at that position
-            self.orbitals.append(Orbital(orbital_id, material.position, occupation))
-
-        elif isinstance(material, Lattice):
-            # for a lattice, append a list of orbitals in the specified configuartion
-            self.orbitals += material._orbitals(orbital_id, occupation)
-        else:
-            raise TypeError(f"Incorrect material type {material}!")
-
-    def _set_coupling(
-        self,
-        coupling_dict: dict,
-        coupling: Union[
-            DistanceCoupling, SpotCoupling, LatticeCoupling, LatticeSpotCoupling
-        ],
-    ):
-        if isinstance(coupling, DistanceCoupling):
-            coupling_dict[(coupling.orbital_id1, coupling.orbital_id2)] = jax.jit(
-                coupling.coupling_function
-            )
-        elif isinstance(coupling, SpotCoupling):
-            coupling_dict[(coupling.orbital_id1, coupling.orbital_id2)] = jax.jit(
-                lambda d: coupling.coupling + 0j
-            )
-        elif isinstance(coupling, LatticeCoupling):
-            coupling_dict[
-                (coupling.orbital_id1, coupling.orbital_id2)
-            ] = self._lattice_coupling(coupling)
-        elif isinstance(coupling, LatticeSpotCoupling):
-            lattice_pos = self.get_positions(coupling.lattice_id)
-            spot_pos = self.get_positions(coupling.spot_id)
-            coupling_dict[
-                (coupling.lattice_id, coupling.spot_id)
-            ] = self._lattice_spot_coupling(
-                coupling, lattice_pos=lattice_pos, spot_pos=spot_pos
-            )
-        else:
-            raise TypeError(f"Incorrect coupling type {coupling}!")
-
-    def set_hopping(
-        self,
-        hopping: Union[
-            DistanceCoupling, SpotCoupling, LatticeCoupling, LatticeSpotCoupling
-        ],
-    ):
-        """Specifies the TB-hopping between two types of orbitals.
-
-        :param hopping: hopping strength
-        """
-
-        self._set_coupling(self.hopping, hopping)
-
-    def set_coulomb(
-        self,
-        coulomb: Union[
-            DistanceCoupling, SpotCoupling, LatticeCoupling, LatticeSpotCoupling
-        ],
-    ):
-        """Specifies the Coulomb interaction between two types of orbitals.
-
-        :param coulomb: coulomb coupling
-        """
-
-        self._set_coupling(self.coulomb, coulomb)
-
-    def get_positions(self, orbital_id: str = None) -> Array:
-        """Gets the positions in the stack.
-
-        :param orbital_id: If supplied, only get the positions of this orbital
-        :returns: A :math:`N \\times 3`-array, where :math:`N` is the number of orbitals
-        """
-
-        if orbital_id is None:
-            return jnp.array([x.position for x in self.orbitals])
-        else:
-            return jnp.array(
-                [x.position for x in self.orbitals if x.orbital_id == orbital_id]
-            )
-
-    def show2D(self):
-        """Plots all orbitals in 2D"""
-
-        norm = Normalize(0, len(self.orbital_ids))
-
-        fig, ax = plt.subplots(1, 1)
-        for orb in self.orbital_ids:
-            positions = self.get_positions(orb)
-            color = norm(self.orbital_ids.index(orb)) * jnp.ones_like(positions[:, 0])
-            ax.scatter(
-                *zip(*positions[:, :2]),
-                s=40,
-                c=color,
-                label=orb,
-            )
-
-        pos = self.get_positions()
-        for i in range(len(self.orbitals)):
-            ax.annotate(
-                str(i),
-                (
-                    pos[i, 0],
-                    pos[i, 1],
-                ),
-            )
-        ax.axis("equal")
-        plt.legend()
-        plt.show()
-
-    def show3D(self):
-        """Plots all orbitals in 3D"""
-
-        norm = Normalize(0, len(self.orbital_ids))
-
-        fig = plt.figure()
-        ax = fig.add_subplot(111, projection="3d")
-        for orb in self.orbital_ids:
-            positions = self.get_positions(orb)
-            color = norm(self.orbital_ids.index(orb)) * jnp.ones_like(positions[:, 0])
-            ax.scatter(
-                *zip(*positions[:, :2]),
-                zs=positions[:, 2],
-                s=40,
-                c=color,
-                label=orb,
-            )
-
-        pos = self.get_positions()
-        for i in range(len(self.orbitals)):
-            ax.text(*pos[i, :], str(i), "x")
-
-        plt.legend()
-        plt.show()
-
-    def _ensure_combinations(self):
-        for name, coupling_dict in [
-            ("hopping", self.hopping),
-            ("coulomb", self.coulomb),
-        ]:
-            for id1 in self.orbital_ids:
-                for id2 in self.orbital_ids:
-                    if not (
-                        (id1, id2) in coupling_dict.keys()
-                        or (id2, id1) in coupling_dict.keys()
-                    ):
-                        raise Exception(
-                            f"Not all {name} combinations specified, missing {(id1,id2)}!"
-                        )
-
-    @property
-    def sublattice_ids(self):
-        return [orb.sublattice_id for orb in self.orbitals]
-
-    def get_stack(
-        self,
-        field_func: Callable[[float], Array] = lambda x: 0j,
-        from_state: int = 0,
-        to_state: int = 0,
-        doping: int = 0,
-        beta: float = jnp.inf,
-        eps: float = 1e-5,
-    ) -> Stack:
-        """Get stack object for numerical simulations.
-
-        :param field_func: position-dependent additive term for hamiltonian (e.g. electric field)
-        :param from_state: optional, the state from which electrons to take for the initial excited transition, the state translates to HOMO - from_state
-        :param to_state: optional, the state into which electrons to put for the initial excited transition, the state translates to HOMO + from_state
-        :param doping: optional, how many doping electrons to throw into the stack
-        :param beta: thermodynamic beta :math:`\\frac{1}{k_B T}`
-        :param eps: optional, default 1e-5: numerical threshold. if two energies E1,E2 fullfill abs(E1-E2) < eps, they are considered degenerate
-        :returns: stack object
-        """
-
-        self._ensure_combinations()
-
-        return _stack(
-            self.orbitals,
-            self.hopping,
-            self.coulomb,
-            field_func,
-            from_state,
-            to_state,
-            doping,
-            beta,
-            jnp.array(self.sublattice_ids),
-            eps,
-        )
-
-    @staticmethod
-    def _lattice_spot_coupling(
-        lattice_spot_coupling: LatticeSpotCoupling,
-        *,
-        lattice_pos: Array,
-        spot_pos: Array,
-        tolerance: float = 1e-5,
-    ):
-        couplings = jnp.array([x + 0j for x in lattice_spot_coupling.couplings])
-
-        distances = jnp.sort(
-            jnp.unique(jnp.round(jnp.linalg.norm(lattice_pos - spot_pos, axis=1), 8))
-        )[: len(couplings)]
-
-        def inner(d):
-            return lax.cond(
-                jnp.min(jnp.abs(d - distances)) < tolerance,
-                lambda x: couplings[jnp.argmin(jnp.abs(x - distances))],
-                lattice_spot_coupling.coupling_function,
-                d,
-            )
-
-        return jax.jit(inner)
-
-    @staticmethod
-    def _lattice_coupling(
-        lattice_coupling: LatticeCoupling,
-        tolerance: float = 1e-5,
-    ):
-        """Takes in some orbitals and geometry. Returns a function that is suitable as a value in an InputDict. The returned function takes a distance and returns the appropriate nearest neighbour coupling.
-
-        :param lattice_coupling:
-        :param tolerance:
-        :returns: A function that is suitable as a value in an InputDict
-        """
-
-        lattice_basis = lattice_coupling.lattice.lattice_basis
-        unit_cell = lattice_coupling.lattice.unit_cell
-        couplings = jnp.array([x + 0j for x in lattice_coupling.couplings])
-
-        positions = []
-        for i in range(len(couplings)):
-            for pos in unit_cell:
-                for v in lattice_basis:
-                    positions.append(pos + i * v)
-        positions = jnp.array(positions)
-        distances = jnp.unique(
-            jnp.round(jnp.linalg.norm(positions - positions[:, None, :], axis=2), 8)
-        )[: len(couplings)]
-
-        def inner(d):
-            return lax.cond(
-                jnp.min(jnp.abs(d - distances)) < tolerance,
-                lambda x: couplings[jnp.argmin(jnp.abs(x - distances))],
-                lattice_coupling.coupling_function,
-                d,
-            )
-
-        return jax.jit(inner)
-
-
-## CONVERTING "Orbital" LISTS TO A STACK (HAMILTONIAN, COULOMB, EIGENVECTORS, ENERGIES, POSITIONS)
-@jax.jit
-def _encode(i, j):
-    m = jnp.maximum(i, j) - 1
-    return i + j + (m * (m + 1) * 0.5).astype(int)
-
-
-def _make_fun(hf, cf):
-    def inner(index, arg):
-        return lax.switch(index, hf, arg), lax.switch(index, cf, arg)
-
-    return jax.jit(inner)
-
-
-def _unpack(orbs, hopping, coulomb):
-    position = jnp.array([orb.position for orb in orbs])
-    unique_ids = list(set(reduce(lambda x, y: x + y, hopping.keys())))
-    h_dict = {
-        tuple(sorted((unique_ids.index(x[0]), unique_ids.index(x[1])))): y
-        for x, y in hopping.items()
-    }
-    c_dict = {
-        tuple(sorted((unique_ids.index(x[0]), unique_ids.index(x[1])))): y
-        for x, y in coulomb.items()
-    }
-    h_list, c_list = [
-        h_dict[(j, i)] for i in range(len(unique_ids)) for j in range(i + 1)
-    ], [c_dict[(j, i)] for i in range(len(unique_ids)) for j in range(i + 1)]
-    ids = jnp.array([unique_ids.index(orb.orbital_id) for orb in orbs])
-    return position, ids, _make_fun(h_list, c_list), unique_ids
-
-
-def _hamiltonian_coulomb(pos, ids, func):
-    def inner(i, j):
-        return lax.cond(
-            i >= j,
-            func,
-            lambda x, y: tuple(map(lambda x: x.conj(), func(x, y))),
-            _encode(ids[i], ids[j]),
-            jnp.linalg.norm(pos[i] - pos[j]),
-        )
-
-    return jax.vmap(jax.vmap(inner, (0, None), 0), (None, 0), 0)
-
-
-def _density_matrix(
-    energies: Array,
-    total_electrons: int,
-    from_state: int,
-    to_state: int,
-    beta: float,
-    eps: float,
-) -> tuple[Array, int]:
-    """Calculates the normalized spin-traced 1RDM according to the aufbau principle.
-
-    :param energies: IP energies of the nanoflake
-    :param total_electrons: electron number
-    :param from_state:
-    :param to_state:
-    :param beta:
-    :param eps:
-    """
-
-    # index array
-    idxs = jnp.arange(energies.size)
-
-    # boolean array indicating which energies are equal to the fermi energy within a tolerance given by eps
-    # the fermi energy is the energy up to which all orbitals are filled with one electron
-    is_fermi = jnp.abs(energies[int(total_electrons / 2)] - energies) < eps
-
-    # get the minimum and maximum fermi index, such that all indices
-    # with energies equal to the fermi energy are contained in the interval [min_fermi_index, max_fermi_index]
-    selection = jnp.array(
-        [0, -1]
-    )  # this picks out the first and last entry of an array
-    min_fermi_index, max_fermi_index = jnp.nonzero(is_fermi)[0][selection]
-
-    # we are considering spin degeneracy, i.e. each level gets filled with 2 electrons up to the fermi level
-    # if there are electrons left at the fermi-level, we have to split them and distribute them among all states with an energy equal to the fermi level
-    # if the number of electrons is below min_fermi_index, we fill all levels up to min_fermi_index - 1 with 2 electrons
-    # if not, we have to distribute the electrons equally among the states between min_fermi_index and max_fermi_index
-
-    # determine the homo
-    homo = (
-        max_fermi_index
-        if (total_electrons - 2 * min_fermi_index) != 0
-        else min_fermi_index - 1
-    )
-
-    # the number of electrons left after all levels below the fermi energy have been filled, distributed among all levels
-    remaining_electrons_per_level = (total_electrons - 2 * min_fermi_index) / (
-        max_fermi_index - min_fermi_index + 1
-    )
-
-    # boolean array picking out all states below the fermi energy
-    is_below_fermi = idxs < min_fermi_index
-
-    # jnp.piecewise forces some weird integer cast, so we multiply the boolean arrays with the designated values and add them to obtain the diagonal entries of the density matrix
-    full = 2.0 * is_below_fermi
-    fermi = remaining_electrons_per_level * is_fermi
-    diag_density_matrix = (full + fermi).astype(complex)
-
-    # if an excited state is desired
-    if -from_state != to_state:
-        # get the energy index interval for the donator state
-        is_donating_state = jnp.abs(energies[homo - from_state] - energies) < eps
-        f1, f2 = jnp.nonzero(is_donating_state)[0][selection]
-        total_donating_states = f2 - f1 + 1
-
-        # get the energy index interval for the acceptor state
-        is_accepting_state = jnp.abs(energies[homo + to_state] - energies) < eps
-        t1, t2 = jnp.nonzero(is_accepting_state)[0][selection]
-        total_accepting_states = t2 - t1 + 1
-
-        # list of conditions
-        conditions = [is_donating_state, is_accepting_state]
-
-        # list of functions to apply
-        # i.e. for conditions[i], functions[i] is applied
-        # a single electron is to be lifted from a set of states to another set of states, i.e. we do 1/number_of_states and add this number to every state
-        functions = [
-            lambda x: x - 1 / total_donating_states,
-            lambda x: x + 1 / total_accepting_states,
-            lambda x: x,
-        ]
-
-        diag_density_matrix = jnp.piecewise(diag_density_matrix, conditions, functions)
-
-    # if no excited state is desired, just put the diagonal into square matrix form
-    density_matrix = (
-        jnp.diag(diag_density_matrix)  # * 1 / (jnp.exp(beta * energies) + 1))
-        / total_electrons
-    )
-
-    return density_matrix, homo
-
-
-def _stack(
-    orbs: list[Orbital],
-    hopping: InputDict,
-    coulomb: InputDict,
-    field_func: Callable[[float], Array],
-    from_state: int,
-    to_state: int,
-    doping: int,
-    beta: float,
-    sublattice_ids: Array,
-    eps: float,
-) -> Stack:
-    """Takes a list of orbitals and two dictionaries specifying the hopping rates and coulomb interactions and produces a stack that holds the state of the system before it is propagated in time (e.g. the eigenenergies and density matrix).
-
-    :param orbs: list of orbitals
-    :param hopping: input dictionary for the hopping rates
-    :param coulomb: input dictionary for the coulomb couplings
-    :param field_func: position-dependent additive term for hamiltonian (e.g. electric field)
-    :param from_state: optional, the state from which electrons to take for the initial excited transition, the state translates to HOMO - from_state
-    :param to_state: optional, the state into which electrons to put for the initial excited transition, the state translates to HOMO + from_state
-    :param doping: optional, how many doping electrons to throw into the stack
-    :param eps: optional, default 1e-5: numerical threshold. if two energies E1,E2 fullfill abs(E1-E2) < eps, they are considered degenerate
-    :returns: stack object
-    """
-
-    pos, ids, func, unique_ids = _unpack(orbs, hopping, coulomb)
-    idxs = jnp.arange(pos.shape[0])
-
-    hamiltonian, coulomb = _hamiltonian_coulomb(pos, ids, func)(idxs, idxs)
-
-    total_electrons = sum(x.occupation for x in orbs) + doping
-
-    eigenvectors, energies = lax.linalg.eigh(hamiltonian + field_func(pos))
-
-    rho_0, homo = _density_matrix(
-        energies, total_electrons, from_state, to_state, beta, eps
-    )
-    rho_stat, _ = _density_matrix(energies, total_electrons, 0, 0, beta, eps)
-
-    return Stack(
-        hamiltonian + field_func(pos),
-        coulomb,
-        rho_0,
-        rho_stat,
-        energies,
-        eigenvectors,
-        pos,
-        unique_ids,
-        ids,
-        sublattice_ids,
-        eps,
-        homo,
-        total_electrons,
-        from_state,
-        to_state,
-        beta,
-    )
-
-
-## DIPOLE TRANSITIONS
-def dipole_transitions(
-    transitions: dict[tuple[str, str], list[float]],
-    stack: Stack,
-    add_induced: bool = False,
-) -> Callable:
-    """Takes into account dipole transitions.
-
-    :param transitions: dictionary mapping tuples containing two orbital strings to associated dipole transition, e.g. if there is a transition between "A" and "B" with a moment in z-direction, this would look like :code:`{("A", ""B) : [0, 0, 1.0]}`
-    :param stack:
-    :param add_induced: add induced field to the field acting on the dipole
-    :returns: transition function as additional input for evolution function
-    """
-
-    def inner(charge, H, E):
-        def element(i, j):
-            return lax.cond(
-
-                # check if position index combination corresponds to an adatom orbital
-                jnp.any(jnp.all(indices == jnp.array([i, j]), axis=2)),
-                lambda x: lax.switch(
-                    2 * (i == j) + (i < j),
-                    [
-                        lambda x: x
-                        + 0.5 * moments[ind(i), :] @ (E[:, i] + induced_E[ind(i), :]),
-                        lambda x: x
-                        + (
-                            0.5 * moments[ind(i), :] @ (E[:, i] + induced_E[ind(i), :])
-                        ).conj(),
-                        lambda x: x + stack.positions[i, :] @ induced_E[ind(i), :].real,
-                    ],
-                    x,
-                ),
-                lambda x: x,
-                H[i, j],
-            )
-
-        # array of shape orbitals x 3, such that induced_E[i, :] corresponds to the induced field at the position of the adatom associated with the i-th transition
-        induced_E = (
-            14.39
-            * jnp.tensordot(r_point_charge, charge.real, axes=[0, 0]) # computes \sum_i r_i/|r_i|^3 * Q_i
-            * add_induced
-        )
-        return jax.vmap(jax.vmap(jax.jit(element), (0, None), 0), (None, 0), 0)(
-            idxs, idxs
-        )
-
-    # map position index to transition index
-    ind = jax.jit(lambda i: jnp.argmin(jnp.abs(i - indices[:, 0, :])))
-    idxs = jnp.arange(stack.positions.shape[0])
-
-    indices, moments = [], []
-    for (orb1, orb2), moment in transitions.items():
-        i1, i2 = (
-            jnp.where(stack.ids == stack.unique_ids.index(orb1))[0],
-            jnp.where(stack.ids == stack.unique_ids.index(orb2))[0],
-        )
-        assert (
-            i1.size == i2.size == 1
-        ), "Dipole transitions are allowed only between orbitals with unique names in the entire stack (name each dipole orbital differently, e.g. d1,d2 for 1 dipole or d11, d12 and d21, d22 for two dipoles)"
-        i1, i2 = i1[0], i2[0]
-        assert jnp.allclose(
-            stack.positions[i1], stack.positions[i2]
-        ), "Dipole transitions must happen between orbitals at the same location"
-        indices.append([[i1, i2], [i2, i1], [i1, i1], [i2, i2]])
-        moments += [moment, moment]
-
-    indices, moments = jnp.array(indices), jnp.array(moments)
-
-    # array of shape positions x orbitals x 3, with entries vec_r[i, o, :] = r_i - r_o
-    vec_r = (
-        jnp.repeat(stack.positions[:, jnp.newaxis, :], 2*len(transitions), axis=1)
-        - stack.positions[indices[:, 0, :].flatten(), :]
-    )
-
-    # array of shape positions x orbitals x 3, with entries r_point_charge[i, o, :] = (r_o - r_i)/|r_o - r_i|^3
-    r_point_charge = jnp.nan_to_num(
-        vec_r / jnp.expand_dims(jnp.linalg.norm(vec_r, axis=2) ** 3, 2),
-        posinf=0.0,
-        neginf=0.0,
-    )
-
-    return jax.jit(inner)
-
-## DISSIPATION
-def relaxation(tau: float) -> Callable:
-    """Function for modelling dissipation according to the relaxation approximation.
-
-    :param tau: relaxation time
-    :returns: JIT-compiled closure that is needed for computing the dissipative part of the lindblad equation
-    """
-    return jax.jit(lambda r, rs: -(r - rs) / (2 * tau))
-
-
-# TODO: check equation
-def _default_functional(rho_element):
-    return jnp.heaviside(2.0 - rho_element.real, 0)
-
-
-def _lindblad(stack, gamma, saturation=_default_functional):
-    """Function for modelling dissipation according to the saturated lindblad equation. TODO: ref paper
-
-    :param stack: object representing the state of the system
-    :param gamma: symmetric (or lower triangular) NxN matrix. The element gamma[i,j] corresponds to the transition rate from state i to state j
-    :param saturation: a saturation functional to apply, defaults to a sharp turn-off
-    :returns: JIT-compiled closure that is needed for computing the dissipative part of the lindblad equation
-    """
-
-    commutator_diag = jnp.diag(gamma)
-    gamma_matrix = gamma.astype(complex)
-    saturation_vmapped = jax.vmap(saturation, 0, 0)
-
-    def inner(r, rs):
-        # convert rho to energy basis
-        r = stack.eigenvectors.conj().T @ r @ stack.eigenvectors
-
-        # extract occupations
-        diag = jnp.diag(r) * stack.electrons
-
-        # apply the saturation functional to turn off elements in the gamma matrix
-        gamma = gamma_matrix * saturation_vmapped(diag)[None, :]
-
-        a = jnp.diag(gamma.T @ jnp.diag(r))
-        mat = jnp.diag(jnp.sum(gamma, axis=1))
-        b = -1 / 2 * (mat @ r + r @ mat)
-        val = a + b
-
-        return stack.eigenvectors @ val @ stack.eigenvectors.conj().T
-
-    return inner
-
-
-## self-consistency
-def get_self_consistent(
-    stack: Stack, iterations: int = 500, mix: float = 0.05, accuracy: float = 1e-6
-) -> Stack:
-    """Get a stack with a self-consistent IP Hamiltonian.
-
-    :param stack: a stack object
-    :param iterations:
-    :param mix:
-    :param accuracy:
-    :returns: a stack object
-    """
-
-    def _to_site_basis(ev, mat):
-        return ev @ mat @ ev.conj().T
-
-    system_dim = stack.energies.size
-    rho_uniform = jnp.eye(system_dim) / system_dim
-    rho_0 = np.array(stack.rho_stat)
-    h0 = np.array(stack.hamiltonian)
-    coulomb = np.array(stack.coulomb)
-
-    # first induced potential
-    rho = np.array(_to_site_basis(stack.eigenvectors, stack.rho_0))
-    phi_ind = coulomb @ np.diag(rho - rho_uniform)
-    phi_ind_old = np.zeros_like(phi_ind)
-
-    # initial values
-    h_sc = h0
-    energies, eigenvectors = stack.energies, stack.eigenvectors
-
-    for nn in range(2, iterations):
-        # check convergence
-        delta_phi = np.linalg.norm(phi_ind - phi_ind_old)
-        if delta_phi < accuracy:
-            ham_final = jnp.array(h_sc)
-            rho_stat_final, homo = granad._density_matrix(
-                energies, stack.electrons, 0, 0, stack.beta, stack.eps
-            )
-            rho_0_final, homo = granad._density_matrix(
-                energies,
-                stack.electrons,
-                stack.from_state,
-                stack.to_state,
-                stack.beta,
-                stack.eps,
-            )
-            break
-
-        if nn == iterations - 1:
-            raise Exception("Self-consistent procedure did not converge!!")
-
-        # new hamiltonian
-        h_sc = h0 + phi_ind * mix + phi_ind_old * (1 - mix)
-
-        # update old density matrix
-        phi_ind_old = phi_ind
-
-        # diagonalize
-        energies, eigenvectors = jnp.linalg.eigh(h_sc)
-
-        # new density matrix
-        rho_energy, _ = granad._density_matrix(
-            energies, stack.electrons, 0, 0, stack.beta, stack.eps
-        )
-        rho = _to_site_basis(eigenvectors, rho_energy)
-
-        # induced potential
-        phi_ind = coulomb @ np.diag(rho - rho_uniform)
-
-    return stack.replace(
-        hamiltonian=ham_final,
-        rho_0=rho_0_final,
-        rho_stat=rho_stat_final,
-        energies=energies,
-        eigenvectors=eigenvectors,
-        homo=homo,
-    )
-
-
-## ELECTRIC FIELDS
-def electric_field(
-    amplitudes: list[float],
-    frequency: float,
-    positions: Array,
-    k_vector: list[float] = [0.0, 0.0, 1.0],
-):
-    """Function for computing time-harmonic electric fields.
-
-    :param amplitudes: electric field amplitudes in xyz-components
-    :param frequency: frequency
-    :param positions: position for evaluation
-    :returns: JIT-compiled closure that computes the electric field as a functon of time
-    """
-    static_part = jnp.expand_dims(jnp.array(amplitudes), 1) * jnp.exp(
-        -1j * np.pi / 2 + 1j * positions @ jnp.array(k_vector)
-    )
-    return jax.jit(lambda t: jnp.exp(1j * frequency * t) * static_part)
-
-
-def electric_field_with_ramp_up(
-    amplitudes: list[float],
-    frequency: float,
-    positions: Array,
-    ramp_duration: float,
-    time_ramp: float,
-    k_vector: list[float] = [0.0, 0.0, 1.0],
-):
-    """Function for computing ramping up time-harmonic electric fields.
-
-    :param amplitudes: electric field amplitudes in xyz-components
-    :param frequency: frequency
-    :param positions: positions for evaluation
-    :param ramp_duration: specifies how long does the electric field ramps up
-    :param time_ramp:
-    :returns: JIT-compiled closure that computes the electric field as a functon of time
-    """
-    static_part = jnp.expand_dims(jnp.array(amplitudes), 1) * jnp.exp(
-        -1j * positions @ jnp.array(k_vector)
-    )
-    p = 0.99
-    ramp_constant = 2 * jnp.log(p / (1 - p)) / ramp_duration
-    return jax.jit(
-        lambda t: static_part
-        * jnp.exp(1j * frequency * t)
-        / (1 + 1.0 * jnp.exp(-ramp_constant * (t - time_ramp)))
-    )
-
-
-def electric_field_pulse(
-    amplitudes: list[float],
-    frequency: float,
-    positions: Array,
-    peak: float,
-    fwhm: float,
-    k_vector: list[float] = [0.0, 0.0, 1.0],
-):
-    """Function for computing temporally located time-harmonics electric fields. The pulse is implemented as a temporal Gaussian.
-
-    :param amplitudes: electric field amplitudes in xyz-components
-    :param frequency: frequency of the electric field
-    :param positions: positions where the electric field is evaluated
-    :param peak: time where the pulse reaches its peak
-    :param fwhm: full width at half maximum
-    :returns: JIT-compiled closure that computes the electric field as a functon of time
-    """
-
-    static_part = jnp.expand_dims(jnp.array(amplitudes), 1) * jnp.exp(
-        -1j * positions @ jnp.array(k_vector)
-    )
-    sigma = fwhm / (2.0 * jnp.sqrt(jnp.log(2)))
-    return jax.jit(
-        lambda t: static_part
-        * jnp.exp(-1j * np.pi / 2 + 1j * frequency * (t - peak))
-        * jnp.exp(-((t - peak) ** 2) / sigma**2)
-    )
-
-
-def _dos(stack: Stack, omega: float, broadening: float = 0.1) -> Array:
-    """IP-DOS of a nanomaterial stack.
-
-    :param stack: a stack object
-    :param omega: frequency
-    :param broadening: numerical brodening parameter to replace Dirac Deltas with
-    """
-
-    broadening = 1 / broadening
-    prefactor = 1 / (jnp.sqrt(2 * jnp.pi) * broadening)
-    gaussians = jnp.exp(-((stack.energies - omega) ** 2) / 2 * broadening**2)
-    return prefactor * jnp.sum(gaussians)
-
-
-def _ldos(stack: Stack, omega: float, site_index: int, broadening: float = 0.1) -> Array:
-    """IP-LDOS of a nanomaterial stack.
-
-    :param stack: a stack object
-    :param omega: frequency
-    :param site_index: the site index to evaluate the LDOS at
-    :param broadening: numerical brodening parameter to replace Dirac Deltas with
-    """
-
-    broadening = 1 / broadening
-    weight = jnp.abs(stack.eigenvectors[site_index, :]) ** 2
-    prefactor = 1 / (jnp.sqrt(2 * jnp.pi) * broadening)
-    gaussians = jnp.exp(-((stack.energies - omega) ** 2) / 2 * broadening**2)
-    return prefactor * jnp.sum(weight * gaussians)
-
-
-## TIME PROPAGATION
-def evolution(
-    stack: Stack,
-    time: Array,
-    field: FieldFunc,
-    dissipation: DissipationFunc = None,
-    coulomb_strength: float = 1.0,
-    transition: Callable = lambda c, h, e: h,
-    postprocess: Callable[[Array], Array] = None,
-) -> tuple[Stack, Array]:
-    """Propagate a stack forward in time.
-
-    :param stack: stack object
-    :param time: time axis
-    :param field: electric field function
-    :param dissipation: dissipation function
-    :param coulomb_strength: scaling factor applied to coulomb interaction strength
-    :param dipole_transition: a function describing dipolar transition radiation in the stack
-    :param postprocess: a function applied to the density matrix after each time step
-    :returns: (stack with rho_0 set to the current state, array containing all results from postprocess at all timesteps)
-    """
-
-    def integrate(rho, time):
-        e_field, delta_rho = field(time), rho - rho_stat
-        charge = -jnp.diag(delta_rho) * stack.electrons
-        p_ext = jnp.sum(stack.positions * e_field.real.T, axis=1)
-        p_ind = coulomb @ charge
-        h_total = transition(charge, stack.hamiltonian, e_field) + jnp.diag(
-            p_ext - p_ind
-        )
-        if dissipation:
-            return (
-                rho
-                - 1j * dt * (h_total @ rho - rho @ h_total)
-                + dt * dissipation(rho, rho_stat),
-                postprocess(rho) if postprocess else rho,
-            )
-        else:
-            return (
-                rho - 1j * dt * (h_total @ rho - rho @ h_total),
-                postprocess(rho) if postprocess else rho,
-            )
-
-    dt = time[1] - time[0]
-    coulomb = stack.coulomb * coulomb_strength
-    rho_stat = stack.eigenvectors @ stack.rho_stat @ stack.eigenvectors.conj().T
-    rho, rhos = jax.lax.scan(
-        integrate, stack.eigenvectors @ stack.rho_0 @ stack.eigenvectors.conj().T, time
-    )
-
-    return (
-        stack.replace(rho_0=stack.eigenvectors.conj().T @ rho @ stack.eigenvectors),
-        rhos,
-    )
-
-
-## INDEPENDENT-PARTICLE CALCULATIONS
-def transition_energies(stack: Stack) -> Array:
-    """Computes independent-particle transition energies associated with the TB-Hamiltonian of a stack.
-
-    :param stack:
-    :returns: square array, the element :code:`arr[i,j]` contains the transition energy from :code:`i` to :code:`j`
-    """
-    return jnp.abs(jnp.expand_dims(stack.energies, 1) - stack.energies)
-
-
-def wigner_weisskopf(stack: Stack, component: int = 0) -> Array:
-    """Calculcates Wigner-Weisskopf transiton rates.
-
-    :param stack:
-    :param component: component of the dipolar transition to take :math:`(0,1,2) \\rightarrow (x,y,z)`
-
-    :returns: square array, the element :code:`arr[i,j]` contains the transition rate from :code:`i` to :code:`j`
-    """
-    charge = 1.602e-19
-    eps_0 = 8.85 * 1e-12
-    hbar = 1.0545718 * 1e-34
-    c = 3e8  # 137 (a.u.)
-    factor = 1.6e-29 * charge / (3 * np.pi * eps_0 * hbar**2 * c**3)
-    te = transition_energies(stack)
-    return (
-        (te * (te > stack.eps)) ** 3
-        * jnp.squeeze(transition_dipole_moments(stack)[:, :, component] ** 2)
-        * factor
-    )
-
-
-def transition_dipole_moments(stack: Stack) -> Array:
-    r"""Compute transition dipole moments for all states :math:`i,j` as :math:`\braket{i | \hat{r} | j}`.
-
-    :param stack: stack object with N orbitals
-    :returns: Transition dipole moments as a complex :math:`N \times N \times 3` - matrix, where the last component is the direction of the dipole moment.
-    """
-    return jnp.einsum(
-        "li,lj,lk", stack.eigenvectors.conj(), stack.eigenvectors, stack.positions
-    ) * jnp.expand_dims(
-        jnp.ones_like(stack.eigenvectors) - jnp.eye(stack.eigenvectors.shape[0]), 2
-    )
-
-
-## INTERACTION
-def epi(stack: Stack, rho: Array, omega: float, epsilon: float = None) -> float:
-    """Calculates the EPI (Energy-based plasmonicity index) of a mode at :math:`\hbar\omega` in the absorption spectrum of a structure.
-
-    :param stack: stack object
-    :param rho: density matrix
-    :param omega: energy at which the system has been CW-illuminated (:math:`\hbar\omega` in eV)
-    :param epsilon: small broadening parameter to ensure numerical stability, if :code:`None`, stack.eps is chosen
-    :returns: EPI, a number between :code:`0` (single-particle-like) and :code:`1` (plasmonic).
-    """
-    epsilon = stack.eps if epsilon is None else epsilon
-    rho_without_diagonal = jnp.abs(rho - jnp.diag(jnp.diag(rho)))
-    rho_normalized = rho_without_diagonal / jnp.linalg.norm(rho_without_diagonal)
-    te = transition_energies(stack)
-    excitonic_transitions = (
-        rho_normalized / ( te * (te > stack.eps) - omega + 1j * epsilon) ** 2
-    )
-    return 1 - jnp.sum(jnp.abs(excitonic_transitions * rho_normalized)) / (
-        jnp.linalg.norm(rho_normalized) * jnp.linalg.norm(excitonic_transitions)
-    )
-
-
-def absorption_brute_force(
-    stack: Stack, rho: Array, omega: float, tau: float, component: int
-) -> tuple[Array, Array]:
-    """Calculates polarizability and absorption cross section via brute force. Uses SC equations based on non-interacting susceptibility
-    given in https://pubs.acs.org/doi/abs/10.1021/nn204780e.
-
-    :param stack: stack object
-    :param rho: (equilibrium state) density matrix for which the field is to be computed
-    :param omega: frequency at which the quantities should be computed
-    :param tau: intrinsic relaxation time
-    :param component: component of the electric field to take (0,1,2) => (x,y,z)
-    :returns: tuple of (polarizability, absorption cross section)
-    """
-
-    @jax.jit
-    def inner(l1, l2):
-        return jnp.sum(
-            occ
-            * stack.eigenvectors[l1, :][:, None]
-            * stack.eigenvectors[l2, :].conj()
-            * stack.eigenvectors[l1, :].conj()[:, None]
-            * stack.eigenvectors[l2, :]
-        )
-
-    occ = (
-        stack.electrons
-        / 2
-        * (jnp.diag(rho)[:, None] - jnp.diag(rho))
-        / (omega + stack.energies[:, None] - stack.energies + 1j / (2.0 * tau))
-    )
-
-    pos = stack.positions[:, component]
-    sus = jax.vmap(jax.vmap(jax.jit(inner), (0, None), 0), (None, 0), 0)(
-        jnp.arange(stack.energies.size), jnp.arange(stack.energies.size)
-    )
-    # the underyling equations we assume
-    # p_e = -E * x
-    # p = p_e + CXp => p = (1-CX)^(-1)p_e
-    # r = Xp = X(1-CX)^(-1)Ex
-    # a = (1/E) (x,r) = (x,X(1-CX)^(-1)(-x))
-    alpha = pos @ (
-        sus
-        @ (jnp.linalg.inv(jnp.eye(stack.energies.size) - stack.coulomb @ sus) @ -pos)
-    )
-    return alpha, 4 * jnp.pi * omega * jnp.imag(alpha)
-
-
-def absorption(
-    stack: Stack,
-    polarization: int,
-    maximum_omega: float,
-    tau: float,
-    coulomb_strength: float = 1.0,
-    minimum_omega: float = 0.0,
-    discretization: int = 200,
-) -> tuple[Array, Array]:
-    """Calculates polarizability and absorption cross section in frequency domain. Uses SC equations based on non-interacting susceptibility
-    via the method given in https://pubs.acs.org/doi/abs/10.1021/nn204780e.
-
-    :param stack: stack object
-    :param polarization:  component of the electric field to take (0,1,2) => (x,y,z)
-    :param maximum_omega: maximum frequency
-    :param tau: intrinsic relaxation time
-    :param coulomb_strength: coulomb strength scaling
-    :param minimum_omega: minimum frequency
-    :param discretization: number of points in frequency grid
-    :returns: tuple with first element being polarizability, second being absorption cross section
-    """
-
-    stack = stack.replace(
-        energies=np.array(stack.energies),
-        coulomb=np.array(stack.coulomb),
-        eigenvectors=np.array(stack.eigenvectors),
-        hamiltonian=np.array(stack.hamiltonian),
-    )
-
-    freq_number = 2**12
-
-    omega_max = np.real(max(stack.energies[-1], -stack.energies[0])) + 0.1
-    omega_grid = np.linspace(-omega_max, omega_max, freq_number)
-    omega_dummy = np.linspace(-2 * omega_max, 2 * omega_max, 2 * freq_number)
-    omega_3 = omega_dummy[1:-1]
-    omega_grid_extended = np.insert(omega_3, int(len(omega_dummy) / 2 - 1), 0)
-
-    omegas = np.linspace(minimum_omega, maximum_omega, discretization)
-    omega_step = omegas[1] - omegas[0]
-
-    sigmas = np.full_like(omegas, 0)
-
-    coord = [stack.positions[i][polarization] for i in range(stack.electrons)]
-    phi_ext = -np.array(coord)
-    coulomb_interaction_matrix = stack.coulomb * coulomb_strength
-    occupation = np.diag(stack.rho_0) * stack.electrons / 2
-
-    for omega in range(len(omegas)):
-        xi_k = _susceptibility(
-            stack.hamiltonian,
-            stack.energies,
-            stack.eigenvectors,
-            occupation,
-            omegas[omega],
-            stack.electrons,
-            tau,
-            omega_grid,
-            omega_grid_extended,
-        )
-        phi = np.dot(
-            np.linalg.inv(
-                np.identity(stack.electrons)
-                - np.matmul(coulomb_interaction_matrix, xi_k)
-            ),
-            phi_ext,
-        )
-        ro = np.dot(xi_k, phi)
-
-        alpha = np.dot(coord, ro)
-        sigma = 4 * np.pi * omegas[omega] * np.imag(alpha)
-        sigmas[omega] = sigma
-        if np.mod(omega, 10) == 0:
-            print("{0}  /  {1}".format(omega, len(omegas)))
-
-    return omegas, sigmas
-
-
-@njit
-def _susceptibility(
-    hamiltonian,
-    energies,
-    eigenvectors,
-    occupation,
-    omega,
-    number_of_electrons,
-    tau,
-    omega_grid,
-    omega_grid_extended,
-):
-    omega_up = np.array(
-        [omega_grid[omega_grid > energies[j]][0] for j in range(len(energies))]
-    )  # for each energy state j determines the upper frequency
-    omega_low = np.array(
-        [omega_grid[omega_grid < energies[j]][-1] for j in range(len(energies))]
-    )  # for each energy state j determines the lower frequency
-    omega_index = np.array(
-        [np.where(omega_grid <= energies[j])[0][-1] for j in range(len(energies))]
-    )  # in a frequency grid, which index had that lower frequency
-    delta_omega = omega_up[0] - omega_low[0]
-
-    susceptibility = np.zeros((len(energies), len(energies)), dtype="complex128")
-
-    for l_1 in range(len(energies)):
-        for l_2 in range(len(energies)):
-            ffn = np.zeros(len(omega_grid), "double")
-            ggn = np.zeros(len(omega_grid), "double")
-            for j in range(len(energies)):
-                ffn[omega_index[j]] += (
-                    eigenvectors[l_1, j].real
-                    * np.conj(eigenvectors[l_2, j].real)
-                    * (1 - occupation[j].real)
-                    * (energies[j].real - omega_low[j])
-                    / delta_omega
-                )
-                ffn[omega_index[j] + 1] += (
-                    eigenvectors[l_1, j].real
-                    * np.conj(eigenvectors[l_2, j].real)
-                    * (1 - occupation[j].real)
-                    * (-energies[j].real + omega_up[j])
-                    / delta_omega
-                )
-                ggn[omega_index[j]] += (
-                    eigenvectors[l_1, j].real
-                    * np.conj(eigenvectors[l_2, j].real)
-                    * occupation[j].real
-                    * (energies[j].real - omega_low[j])
-                    / delta_omega
-                )
-                ggn[omega_index[j] + 1] += (
-                    eigenvectors[l_1, j].real
-                    * np.conj(eigenvectors[l_2, j].real)
-                    * occupation[j].real
-                    * (-energies[j].real + omega_up[j])
-                    / delta_omega
-                )
-            with numba.objmode(Sf1="float64[:]"):
-                b = pyfftw.interfaces.numpy_fft.ihfft(
-                    ffn, n=2 * len(ffn), norm="ortho"
-                ) * pyfftw.interfaces.numpy_fft.ihfft(
-                    ggn[::-1], n=2 * len(ffn), norm="ortho"
-                )
-                Sf1 = pyfftw.interfaces.numpy_fft.hfft(b)[:-1]
-            Sf = -Sf1[::-1] + Sf1
-            eq = 2.0 * Sf / (omega - omega_grid_extended + 1j / (2.0 * tau))
-            susceptibility[l_1, l_2] = np.sum(eq)
-
-    return susceptibility
-
-
-## POSTPROCESSING
-def indices(stack: Stack, orbital_id: str) -> Array:
-    """Gets indices of a specific orbital.
-
-    Can be used to calculate, e.g. positions and energies corresponding to that orbital in the stack.
-
-    :param stack: stack object
-    :param orbital_id: orbital identifier as contained in :class:`granad.numerics.Stack.unique_ids`
-    :returns: integer array corresponding to the indices of the orbitals, such that e.g. :code:`stack.energies[indices]` gives the energies associated with the orbitals.
-    """
-    return jnp.nonzero(stack.ids == stack.unique_ids.index(orbital_id))[0]
-
-
-def induced_dipole_moment(stack: Stack, rhos_diag: Array) -> Array:
-    """
-    Calculates the induced dipole moment for a collection of density matrices.
-
-    :param stack: stack object
-    :param rhos_diag: :math:`N \times m` time-dependent site occupation matrix, indexed by rhos_diag[timestep,site_number]
-    :returns: dipole_moments, :math:`N \times 3` matrix containing the induced dipole moment :math:`(p_x, p_y, p_z)` at :math:`N` times
-    """
-    return (
-        (jnp.diag(to_site_basis(stack, stack.rho_stat)) - rhos_diag).real
-        @ stack.positions
-        * stack.electrons
-    )
-
-
-def induced_field(
-    stack: Stack, positions: Array, density_matrix: Union[Array, None] = None
-) -> Array:
-    """Classical approximation to the induced (local) field in a stack.
-
-    :param stack: a stack object
-    :param positions: positions to evaluate the field on, must be of shape N x 3
-    :density_matrix: if given, compute the field corresponding to this density matrix. otherwise, use :code:`stack.rho_0`.
-    """
-
-    # determine whether to use argument or the state of the stack
-    density_matrix = density_matrix if density_matrix is not None else stack.rho_0
-
-    # distance vector array from field sources to positions to evaluate field on
-    vec_r = stack.positions[:, None] - positions
-
-    # scalar distances
-    denominator = jnp.linalg.norm(vec_r, axis=2) ** 3
-
-    # normalize distance vector array
-    point_charge = jnp.nan_to_num(
-        vec_r / denominator[:, :, None], posinf=0.0, neginf=0.0
-    )
-
-    # compute charge via occupations in site basis
-    charge = stack.electrons * jnp.diag(to_site_basis(stack, density_matrix)).real
-
-    # induced field is a sum of point charges, i.e. \vec{r} / r^3
-    e_field = 14.39 * jnp.sum(point_charge * charge[:, None, None], axis=0)
-    return e_field
-
-
-def to_site_basis(stack: Stack, matrix: Array) -> Array:
-    """Transforms an arbitrary matrix from energy to site basis.
-
-    :param stack: stack object
-    :param matrix: square array in energy basis
-    :returns: square array in site basis
-    """
-    return stack.eigenvectors @ matrix @ stack.eigenvectors.conj().T
-
-
-## plotting
-def _plot_wrapper(plot_func):
-    @wraps(plot_func)
-    def wrapper(*args, **kwargs):
-        plot_func(*args, **{key: val for key, val in kwargs.items() if key != "name"})
-        try:
-            plt.savefig(kwargs["name"])
-            plt.close()
-        except KeyError:
-            plt.show()
-
-    return wrapper
-
-
-@_plot_wrapper
-def show_energies(stack: Stack):
-    """Depicts the energy and occupation landscape of a stack (energies are plotted on the y-axis ordered by size)
-
-    :param stack: stack object
-    """
-    fig, ax = plt.subplots(1, 1)
-    plt.colorbar(
-        ax.scatter(
-            jnp.arange(stack.energies.size),
-            stack.energies,
-            c=stack.electrons * jnp.diag(stack.rho_0.real),
-        ),
-        label="ground state occupation",
-    )
-    ax.set_xlabel("eigenstate number")
-    ax.set_ylabel("energy (eV)")
-
-
-@_plot_wrapper
-def show_energy_occupations(
-    stack: Stack,
-    occupations: list[Array],
-    time: Array,
-    thresh: float = 1e-2,
-):
-    """Depicts energy occupations as a function of time.
-
-    :param stack: a stack object
-    :param occupations: list of energy occupations (complex arrays). The occupation at timestep n is given by :code:`occupations[n]`.
-    :param time: time axis
-    :param thresh: plotting threshold. an occupation time series o_t is selected for plotting if it outgrows/outshrinks this bound. More exactly: o_t is plotted if max(o_t) - min(o_t) > thresh
-    """
-    fig, ax = plt.subplots(1, 1)
-    occ = jnp.array([stack.electrons * r.real for r in occupations])
-    for idx in jnp.nonzero(
-        jnp.abs(jnp.amax(occ, axis=0) - jnp.amin(occ, axis=0)) > thresh
-    )[0]:
-        ax.plot(time, occ[:, idx], label=f"{float(stack.energies[idx]):2.2f} eV")
-    ax.set_xlabel("time [$\hbar$/eV]")
-    ax.set_ylabel("occupation of eigenstate")
-    plt.legend()
-
-
-@_plot_wrapper
-def show_electric_field_space(
-    first: Array,
-    second: Array,
-    plane: str,
-    time: Array,
-    field_func: Callable[[float], Array],
-    args: dict,
-    component: int = 0,
-    flag: int = 0,
-):
-    """Shows the external electric field on a spatial grid at a fixed point in time.
-
-    :param first: grid coordinates. get passed directly as meshgrid(frist, second).
-    :param second: grid coordinates. get passed directly as meshgrid(frist, second).
-    :param plane: which plane to use for field evaluation. one of 'xy', 'xz', 'yz'. E.g. 'xy' means: make a plot in xy-plane and use "first"-parameter as x-axis, "second"-parameter as y-axis
-    :param time: time to evalute the field at
-    :param field_func: a function taking in parameters as given by args and an additional argument "positions" that produces a closure that gives the electric field as function of time
-    :param args: arguments to field_func as a dictionary, The "positions"-argument must be dropped.
-    :param component: 0 => plot x, 1 => plot y, 2 => plot z
-    :param flag: 0 => plot real, 1 => plot imag, 2 => plot abs
-    """
-    plane_indices = {
-        "xy": jnp.array([0, 1, 2]),
-        "xz": jnp.array([0, 2, 1]),
-        "yz": jnp.array([2, 0, 1]),
-    }
-    funcs = [
-        lambda field, t: field(t).real,
-        lambda field, t: field(t).imag,
-        lambda field, t: jnp.abs(field(t)),
-    ]
-
-    labels = ["Re(E)", "Im(E)", "|E|"]
-    first, second = jnp.meshgrid(first, second)
-    dim = first.size
-    pos = jnp.concatenate(
-        (
-            jnp.stack((first, second), axis=2).reshape(dim, 2),
-            jnp.expand_dims(jnp.zeros(dim), 1),
-        ),
-        axis=1,
-    )[:, plane_indices[plane]]
-    fig, ax = plt.subplots(1, 1)
-    fig.colorbar(
-        ax.contourf(
-            first,
-            second,
-            funcs[flag](field_func(**args, positions=pos), time)[component].reshape(
-                first.shape
-            ),
-        ),
-        label=labels[flag],
-    )
-    ax.set_xlabel(plane[0])
-    ax.set_ylabel(plane[1])
-
-
-@_plot_wrapper
-def show_electric_field_time(time: Array, field: Array, flag: int = 0):
-    """Shows the external electric field with its (x,y,z)-components as a function of time at a fixed spatial point.
-
-    :param time: array of points in time for field evaluation
-    :param field: output of an electric field function
-    :param flag: 0 => plot real, 1 => plot imag, 2 => plot abs
-    """
-    fig, ax = plt.subplots(1, 1)
-    funcs = [
-        lambda x: x.real,
-        lambda x: x.imag,
-        lambda x: jnp.abs(x),
-    ]
-    labels = ["Re(E)", "Im(E)", "|E|"]
-    ax.plot(time, funcs[flag](jnp.array([jnp.squeeze(field(t)) for t in time])))
-    ax.set_xlabel("time [$\hbar$/eV]")
-    ax.set_ylabel(labels[flag])
-
-
-@_plot_wrapper
-def show_eigenstate3D(
-    stack: Stack,
-    show_state: int = 0,
-    show_orbitals: list[str] = None,
-    indicate_size: bool = True,
-    color_orbitals: bool = True,
-    annotate_hilbert: bool = True,
-):
-    """Shows a 3D scatter plot of how selected orbitals in a stack contribute to an eigenstate.
-    In the plot, orbitals are annotated with a color. The color corresponds either to the contribution to the selected eigenstate or to the type of the orbital.
-    Optionally, orbitals can be annotated with a number corresponding to the hilbert space index.
-
-    :param stack: object representing system state
-    :param show_state: eigenstate index to show. (0 => eigenstate with lowest energy)
-    :param show_orbitals: orbitals to show. if None, all orbitals are shown.
-    :param indicate_size: if True, bigger points are orbitals contributing more strongly to the selected eigenstate.
-    :param color_orbitals: if True, identical orbitals are colored identically and a legend is displayed listing all the different orbital types. if False, the color corresponds to the contribution to the sublattice.
-    :param annotate_hilbert: if True, the orbitals are annotated with a number corresponding to the hilbert space index.
-    """
-    show_orbitals = stack.unique_ids if show_orbitals is None else show_orbitals
-    fig = plt.figure()
-    ax = fig.add_subplot(111, projection="3d")
-    for orb in show_orbitals:
-        idxs = jnp.nonzero(stack.ids == stack.unique_ids.index(orb))[0]
-        ax.scatter(
-            *zip(*stack.positions[idxs, :2]),
-            zs=stack.positions[idxs, 2],
-            s=6000 * jnp.abs(stack.eigenvectors[idxs, show_state])
-            if indicate_size
-            else 40,
-            c=stack.sublattice_ids[idxs] if not color_orbitals else None,
-            label=orb,
-        )
-        if annotate_hilbert:
-            for idx in idxs:
-                ax.text(*stack.positions[idx, :], str(idx), "x")
-    if color_orbitals:
-        plt.legend()
-
-
-@_plot_wrapper
-def show_eigenstate2D(
-    stack: Stack,
-    plane: str = "xy",
-    show_state: int = 0,
-    show_orbitals: bool = None,
-    indicate_size: bool = True,
-    color_orbitals: bool = True,
-    annotate_hilbert: bool = True,
-):
-    """Shows a 2D scatter plot of how selected orbitals in a stack contribute to an eigenstate.
-    In the plot, orbitals are annotated with a color. The color corresponds either to the contribution to the selected eigenstate or to the type of the orbital.
-    Optionally, orbitals can be annotated with a number corresponding to the hilbert space index.
-
-    :param stack: object representing system state
-    :param plane: which plane to use for field evaluation. one of 'xy', 'xz', 'yz'.
-    :param show_state: eigenstate index to show. (0 => eigenstate with lowest energy)
-    :param show_orbitals: list of strings. orbitals to show. if None, all orbitals are shown.
-    :param indicate_size: if True, bigger points are orbitals contributing more strongly to the selected eigenstate.
-    :param color_orbitals: if True, identical orbitals are colored identically and a legend is displayed listing all the different orbital types. if False, the color corresponds to the sublattice.
-    :param annotate_hilbert: if True, the orbitals are annotated with a number corresponding to the hilbert space index.
-    """
-    indices = {"xy": [0, 1], "xz": [0, 2], "yz": [1, 2]}
-    show_orbitals = stack.unique_ids if show_orbitals is None else show_orbitals
-    fig, ax = plt.subplots(1, 1)
-    for orb in show_orbitals:
-        idxs = jnp.nonzero(stack.ids == stack.unique_ids.index(orb))[0]
-        ax.scatter(
-            *zip(*stack.positions[idxs, :][:, indices[plane]]),
-            s=6000 * jnp.abs(stack.eigenvectors[idxs, show_state])
-            if indicate_size
-            else 40,
-            c=stack.sublattice_ids[idxs] if not color_orbitals else None,
-            label=orb,
-        )
-        if annotate_hilbert:
-            for idx in idxs:
-                ax.annotate(
-                    str(idx),
-                    (
-                        stack.positions[idx, indices[plane][0]],
-                        stack.positions[idx, indices[plane][1]],
-                    ),
-                )
-    if color_orbitals:
-        plt.legend()
-    ax.axis("equal")
-
-
-@_plot_wrapper
-def show_charge_distribution3D(stack: Stack):
-    """Displays the ground state charge distribution of the stack in 3D
-
-    :param stack: stack object
-    """
-    fig = plt.figure()
-    ax = fig.add_subplot(111, projection="3d")
-    charge = stack.electrons * jnp.diag(
-        stack.eigenvectors @ stack.rho_0.real @ stack.eigenvectors.conj().T
-    )
-    sp = ax.scatter(*zip(*stack.positions[:, :2]), zs=stack.positions[:, 2], c=charge)
-    plt.colorbar(sp)
-
-
-@_plot_wrapper
-def show_charge_distribution2D(stack: Stack, plane: str = "xy"):
-    """Displays the ground state charge distribution of the stack in 2D
-
-    :param stack: object representing system state
-    :param plane: which plane to use for field evaluation. one of 'xy', 'xz', 'yz'
-    """
-    indices = {"xy": [0, 1], "xz": [0, 2], "yz": [1, 2]}
-    fig, ax = plt.subplots(1, 1)
-    charge = stack.electrons * jnp.diag(
-        stack.eigenvectors @ stack.rho_0.real @ stack.eigenvectors.conj().T
-    )
-    sp = ax.scatter(*zip(*stack.positions[:, indices[plane]]), c=charge)
-    ax.axis("equal")
-    ax.set_xlabel(plane[0])
-    ax.set_ylabel(plane[1])
-    plt.colorbar(sp)
-
-
-@_plot_wrapper
-def show_induced_field(
-    rho: Array,
-    electrons: int,
-    eigenvectors: Array,
-    positions: Array,
-    first: Array,
-    second: Array,
-    plane: str = "xy",
-    component: int = 0,
-    norm: int = 1,
-    plot_stack: bool = True,
-):
-    """Displays the normalized logarithm of the absolute value of the induced field in 2D
-
-    :param rho: density matrix
-    :param electrons: number of electrons
-    :param eigenvectors: eigenvectors of the corresponding stack (as stored in a stack object)
-    :param positions: positions of the orbitals in the stack
-    :param first: grid coordinates. get passed directly as meshgrid(frist, second).
-    :param second: grid coordinates. get passed directly as meshgrid(frist, second).
-    :param plane: which plane to use for field evaluation. one of 'xy', 'xz', 'yz'. E.g. 'xy' means: make a plot in xy-plane and use "first"-parameter as x-axis, "second"-parameter as y-axis
-    :param component: 0 => plot x, 1 => plot y, 2 => plot z
-    :param norm : constant to normalize the field
-    :param plot_stack: if True, add a scatter plot indicating the positions of the orbitals in the stack
-    """
-    plane_indices = {
-        "xy": jnp.array([0, 1, 2]),
-        "xz": jnp.array([0, 2, 1]),
-        "yz": jnp.array([2, 0, 1]),
-    }
-    first, second = jnp.meshgrid(first, second)
-    dim = first.size
-    vec_r = jnp.ones((dim, 3, positions.shape[0])) * jnp.swapaxes(
-        positions, 0, 1
-    ) - jnp.expand_dims(
-        jnp.concatenate(
-            (
-                jnp.stack((first, second), axis=2).reshape(dim, 2),
-                jnp.expand_dims(jnp.zeros(dim), 1),
-            ),
-            axis=1,
-        )[:, plane_indices[plane]],
-        2,
-    )
-    r_point_charge = jnp.nan_to_num(
-        vec_r / jnp.expand_dims(jnp.linalg.norm(vec_r, axis=1) ** 3, 1),
-        posinf=0.0,
-        neginf=0.0,
-    )
-    charge = electrons * jnp.diag(eigenvectors @ rho.real @ eigenvectors.conj().T)
-    E_induced = jnp.log(
-        jnp.abs(14.39 * jnp.sum(r_point_charge * charge.real, axis=2)) / norm
-    )
-    fig, ax = plt.subplots(1, 1)
-    fig.colorbar(
-        ax.contourf(first, second, E_induced[:, component].reshape(first.shape)),
-        label=r"$\log(|E|/|E_0|)$",
-    )
-    if plot_stack:
-        ax.scatter(*zip(*positions[:, plane_indices[plane][:2]]), s=16)
-    ax.set_xlabel(plane[0])
-    ax.set_ylabel(plane[1])
->>>>>>> 2e070939
+from granad._shapes import *